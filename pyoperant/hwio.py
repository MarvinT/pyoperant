--- conflicted
+++ resolved
@@ -1,11 +1,4 @@
-<<<<<<< HEAD
-import time
-import datetime
-import comedi
-import socket
-import pyaudio
-import wave
-import subprocess
+import time, datetime, subprocess, comedi, socket
 
 class GoodNite(Exception):
     """ exception for when the lights should be off """
@@ -16,10 +9,6 @@
     '''base class for exceptions in this module'''
     pass
 
-class AudioError(Error):
-    '''raised for problems with audio''' 
-    pass
-
 class ComediError(Error):
     '''raised for problems communicating with the comedi driver''' 
     pass
@@ -43,97 +32,6 @@
 class HopperDidntDropError(Error):
     """raised when there is a detected error with the hopper (1: already up, 2: didn't come up, 3: didn't go down)"""
     pass
-
-"""Classes of operant components"""
-class BoxPart():
-    pass
-
-class Input():
-    """Class which holds information about inputs"""
-    pass
-
-class Output():
-    """Class which holds information about inputs"""
-    pass
-
-class Hopper():
-    """Class which holds information about hopper"""
-    pass
-
-class PeckPort():
-    """Class which holds information about peck ports"""
-    pass
-
-class HouseLight():
-    """Class which holds information about the house light"""
-    pass
-
-class Perch():
-    """Class which holds information about a perch"""
-    pass
-
-class CueLight(Output):
-    """Class which holds information about a cue light"""
-    pass
-
-class StreamContainer():
-    def __init__(self,wf,stream):
-        self.wf = wf
-        self.stream = stream
-    
-    def close(self):
-        self.stream.close()
-        self.wf.close()
-
-    def play(self):
-        self.stream.start_stream()
-
-    def __del__(self):
-        self.close()
-
-class AudioDevice():
-    def __init__(self,box_id):
-        self.box_id = box_id
-        self.pa = pyaudio.PyAudio()
-        self.pa_dev = self.box_id + 4
-        self.dac = "dac%s" % self.box_id
-        __dev_info = self.pa.get_device_info_by_index(self.pa_dev)
-        
-        if self.dac not in __dev_info['name']:
-            raise AudioError(self.box_id)
-    
-    def __del__(self):
-        self.pa.terminate()  
-
-    def get_stream(self,wf,start=False):
-        """
-        """
-        def callback(in_data, frame_count, time_info, status):
-            data = wf.readframes(frame_count)
-            return (data, pyaudio.paContinue)
-
-        stream = self.pa.open(format=self.pa.get_format_from_width(wf.getsampwidth()),
-                              channels=wf.getnchannels(),
-                              rate=wf.getframerate(),
-                              output=True,
-                              output_device_index=self.pa_dev,
-                              start=start,
-                              stream_callback=callback)
-
-        return stream
-
-    def queue_wav(self,wav_file):
-        wf = wave.open(wav_file)
-        stream = self.get_stream(wf)
-        return StreamContainer(stream=stream,wf=wf)
-
-    def play_wav(self,wav_file):
-        wf = wave.open(wav_file)
-        stream = self.get_stream(wf,start=True)
-        return StreamContainer(stream=stream,wf=wf)
-
-
-
 
 class Machine():
     """Class which holds information about the computer which the code is running on.
@@ -240,6 +138,24 @@
         else:
             return s
 
+def play_wav(box_id,filename):
+    """Play wave file using ALSA aplay
+
+    box_id -- integer value of box to play file to
+    filename -- string of absolute path of wav file to play
+
+    Returns a process object (see subprocess.Popen)
+    
+    This lets you continue to run other code (say, to query for
+    responses during payback) but still have access to the aplay
+    process status through the process object (so you can run 
+    proc.kill() to terminate playback if the subject responded).
+    """
+    # takes box_id & filename and returns process object
+    alsadevice = 'dac%d' % box_id
+    proc = subprocess.Popen(['aplay','-q', '-D', alsadevice, filename],stdout=subprocess.PIPE,stdin=subprocess.PIPE,stderr=subprocess.PIPE)
+    return proc
+
 def wait(secs=1.0, final_countdown=0.2,waitfunc=None):
     """Smartly wait for a given time period.
 
@@ -353,8 +269,23 @@
                                self.dio['LED_center'],
                                self.dio['LED_right'],
                                )
-
-        self.audio = AudioDevice(self.box_id)   
+    
+    def play_wav(self, soundfname):
+        """Plays wave file to this box
+        
+        soundfname -- absolute path and filename to wav file to play
+
+        Returns a process object (see subprocess.Popen)
+                    
+        This lets you continue to run other code (say, to query for
+        responses during payback) but still have access to the aplay
+        process status through the process object (so you can run 
+        proc.kill() to terminate playback if the subject responded).
+        Returns Process object
+        """
+        
+        return play_wav(self.box_id,soundfname)
+        
         
     def feed(self, feedsecs=2.0, hopper_lag=0.3):
         """Performs a feed for this box.
@@ -436,14 +367,9 @@
         device = self.m.dev_name[self.m.box_io[self.box_id][0]]
         sub_dev = self.m.box_io[self.box_id][1]
         chan = self.m.box_io[self.box_id][2] + port_id - 1
-        p = subprocess.Popen(['wait4peck', device, '-s', sub_dev, '-c', chan],
-                             stdout=subprocess.PIPE,
-                             stdin=subprocess.PIPE,
-                             stderr=subprocess.PIPE,
-                             )
-        stdout, stderr = p.communicate()
-
-        return datetime.datetime.strptime(stdout.strip(),date_fmt)
+        timestamp = subprocess.check_output(['wait4peck', device, '-s', sub_dev, '-c', chan])
+
+        return datetime.datetime.strptime(timestamp.strip(),date_fmt)
     
 
 class CueBox(OperantBox):
@@ -455,390 +381,4 @@
 
 class PerchChoiceBox(Box):
     def __init__(self,box_id):
-        Box.__init__(self,box_id)
-=======
-import time, datetime, subprocess, comedi, socket
-
-class GoodNite(Exception):
-    """ exception for when the lights should be off """
-    pass
-
-## defining Error classes for operant HW control
-class Error(Exception):
-    '''base class for exceptions in this module'''
-    pass
-
-class ComediError(Error):
-    '''raised for problems communicating with the comedi driver''' 
-    pass
-
-class OperantError(Error):
-    """raised for problems with the operant box"""
-    pass
-
-class ResponseDuringFeedError(Error):
-    """raised when subject response during feed, suggesting that hopper may be working improperly"""
-    pass
-
-class HopperAlreadyUpError(Error):
-    """raised when there is a detected error with the hopper (1: already up, 2: didn't come up, 3: didn't go down)"""
-    pass
-
-class HopperDidntRaiseError(Error):
-    """raised when there is a detected error with the hopper (1: already up, 2: didn't come up, 3: didn't go down)"""
-    pass
-
-class HopperDidntDropError(Error):
-    """raised when there is a detected error with the hopper (1: already up, 2: didn't come up, 3: didn't go down)"""
-    pass
-
-class Machine():
-    """Class which holds information about the computer which the code is running on.
-
-    NOTE: "vogel" and "ndege" are the only hostnames this will work for.
-
-    Methods:
-    hostname -- hostname of computer
-    device --  list of C pointers to comedi devices
-    box_io -- dictionary of port mappings for comedi device 
-              box_id:(card_num,in_dev,in_chan,out_dev,out_chan)
-    """
-    def __init__(self):
-        self.device = []
-        self.dev_name = []
-        self.hostname = socket.gethostname()
-        self.box_io = []
-        if self.hostname.find('vogel')>-1:
-            self.name = 'vogel'
-            self.box_io= {1:(0,2, 0,2, 8), # box_id:(card_num,in_dev,in_chan,out_dev,out_chan)
-                          2:(0,2, 4,2,16),
-                          3:(0,2,24,2,32),
-                          4:(0,2,28,2,40),
-                          5:(0,2,48,2,56),
-                          6:(0,2,52,2,64),
-                          7:(0,2,72,2,80),
-                          8:(0,2,76,2,88),
-                          }
-            try:
-                self.dev_name.append('/dev/comedi0')
-                self.device.append(comedi.comedi_open('/dev/comedi0'))
-            except:
-                raise ComediError("cannot connect to comedi device on vogel")
-        elif self.hostname.find('ndege')>-1:
-            self.name = 'ndege'
-            self.box_io= {1:(0,0,0,0, 8), # box_id:(card_num,in_dev,in_chan,out_dev,out_chan)
-                          2:(0,0,4,0,16),
-                          3:(0,1,0,1, 8),
-                          4:(0,1,4,1,16),
-                          5:(0,2,0,2, 8),
-                          6:(0,2,4,2,16),
-                          7:(0,3,0,3, 8),
-                          8:(0,3,4,3,16),
-                          9:(1,0,0,0, 8), # box_id:(card_num,in_dev,in_chan,out_dev,out_chan)
-                          10:(1,0,4,0,16),
-                          11:(1,1,0,1, 8),
-                          12:(1,1,4,1,16),
-                          13:(1,2,0,2, 8),
-                          14:(1,2,4,2,16),
-                          15:(1,3,0,3, 8),
-                          16:(1,3,4,3,16),
-                          }
-            try:
-                self.dev_name.append('/dev/comedi0')
-                self.dev_name.append('/dev/comedi1')
-                self.device.append(comedi.comedi_open('/dev/comedi0'))
-                self.device.append(comedi.comedi_open('/dev/comedi1'))
-            except:
-                raise ComediError("cannot connect to comedi device on ndege")
-        else:
-            raise Error("unknown hostname")
-
-
-def operant_read(m,box_id,port):
-    """Read from operant input port.
-    
-    m -- Machine() object
-    box_id -- integer value of box to query
-    port -- integer value of input port to query
-
-    returns value of port (True=on,False=off) or negative error
-    """
-    device = m.device[m.box_io[box_id][0]]
-    in_dev = m.box_io[box_id][1]
-    in_chan= m.box_io[box_id][2]+port-1
-    (s,v) = comedi.comedi_dio_read(device,in_dev,in_chan)
-    if s:
-        return (not v)
-    else:
-        return s
-    
-def operant_write(m,box_id,port,val=None):
-    """Write to or read from operant output port
-
-    m -- Machine() object
-    box_id -- integer value of box to query
-    port -- integer value of output port to query
-    val -- value to assign to output (1=on,0=off)
-    
-    Returns 1 for successful write or -1 for failure
-
-    If val is omitted, operant_write returns the status of the output port (1=on,0=off)
-    """
-    out_dev = m.box_io[box_id][3]
-    out_chan= m.box_io[box_id][4]+port-1
-    device = m.device[m.box_io[box_id][0]]
-    if val > -1:
-        val = not val #invert the value for comedi
-    	return comedi.comedi_dio_write(device,out_dev,out_chan,val)
-    else:
-        (s,v) = comedi.comedi_dio_read(device,out_dev,out_chan)
-        if s:
-            return (not v)
-        else:
-            return s
-
-def play_wav(box_id,filename):
-    """Play wave file using ALSA aplay
-
-    box_id -- integer value of box to play file to
-    filename -- string of absolute path of wav file to play
-
-    Returns a process object (see subprocess.Popen)
-    
-    This lets you continue to run other code (say, to query for
-    responses during payback) but still have access to the aplay
-    process status through the process object (so you can run 
-    proc.kill() to terminate playback if the subject responded).
-    """
-    # takes box_id & filename and returns process object
-    alsadevice = 'dac%d' % box_id
-    proc = subprocess.Popen(['aplay','-q', '-D', alsadevice, filename],stdout=subprocess.PIPE,stdin=subprocess.PIPE,stderr=subprocess.PIPE)
-    return proc
-
-def wait(secs=1.0, final_countdown=0.2,waitfunc=None):
-    """Smartly wait for a given time period.
-
-    secs -- total time to wait in seconds
-    final_countdown -- time at end of secs to wait and constantly poll the clock
-    waitfunc -- optional function to run in a loop during hogCPUperiod 
-
-    If secs=1.0 and final_countdown=0.2 then for 0.8s python's time.sleep function will be used,
-    which is not especially precise, but allows the cpu to perform housekeeping. In
-    the final hogCPUsecs the more precise method of constantly polling the clock
-    is used for greater precision.
-    """
-    #initial relaxed period, using sleep (better for system resources etc)
-    if secs>final_countdown:
-        time.sleep(secs-final_countdown)
-        secs=final_countdown # only this much is now left
-
-    #It's the Final Countdown!! 
-    #hog the cpu, checking time
-    t0=time.time()
-    while (time.time()-t0)<secs:
-        #let's see if any events were collected in meantime
-        try:
-            waitfunc()
-        except:
-            pass
-
-
-## Box classes
-class Box():
-    """Defines basic class for experiment box.
-
-    This class has a minimal set of information to allow
-    reading from input ports and writing to output ports
-    of an experimental box.
-    """
-    def __init__(self, box_id):
-        self.box_id = box_id
-        self.m = Machine()
-
-    def read(self,port_id):
-        """Reads value of input port on this box.
-
-        Keyword arguments:
-        port_id -- int of port to query
-
-        Returns boolean value of port or raises OperantError
-        """
-        # port_id is the local port number 1-4
-        r =  operant_read(self.m,self.box_id,port_id)
-        if r < 0 :
-            raise OperantError("error reading from input port %i on %s box %i" % (port_id, self.m.name, self.box_id))
-        return r
-
-    def write(self,port_id,val=None):
-        """Writes value of output port on this box.
-        
-        Keyword arguments:
-        port_id -- int of port to write or query
-        val     -- value to assign to port (default=None)
-
-        If no value is assigned for val, then current value is returned.
-        Returns 1 for successful write or raises OperantError
-        """
-        r = operant_write(self.m,self.box_id,port_id,val)
-        if r < 0 :
-            raise OperantError("error writing to output port %i on %s box %i" % (port_id, self.m.name, self.box_id))
-        return r
-
-    def toggle(self,port_id):
-        """ Toggles value of output port based on current value"""
-        current_val = self.write(port_id)
-        if current_val > -1:
-            r = self.write(port_id, not current_val)
-            if r < 0 :
-                raise OperantError("error writing to output port %i on %s box %i" % (port_id, self.m.name, self.box_id))
-            return r
-        else:
-            raise OperantError("error reading from output port %i on %s box %i" % (port_id, self.m.name, self.box_id))
-
-    def reset(self):
-        ports = range(1,9)
-        for p in ports:
-            self.write(p,False)
-
-class OperantBox(Box):
-    """Defines class for an operant box.
-
-    Inherited from Box() class.
-
-    Major methods:
-    timeout --  
-    feed --
-
-    """
-    def __init__(self,box_id):
-        Box.__init__(self,box_id)
-        # 
-        self.dio = {'LED_left': 1,
-                    'LED_center': 2,
-                    'LED_right': 3,
-                    'light': 4,
-                    'hopper': 5,
-                    'IR_left': 1,
-                    'IR_center': 2,
-                    'IR_right': 3,
-                    'IR_hopper': 4,
-                    }
-
-        self.dio['LED_all'] = (self.dio['LED_left'],
-                               self.dio['LED_center'],
-                               self.dio['LED_right'],
-                               )
-    
-    def play_wav(self, soundfname):
-        """Plays wave file to this box
-        
-        soundfname -- absolute path and filename to wav file to play
-
-        Returns a process object (see subprocess.Popen)
-                    
-        This lets you continue to run other code (say, to query for
-        responses during payback) but still have access to the aplay
-        process status through the process object (so you can run 
-        proc.kill() to terminate playback if the subject responded).
-        Returns Process object
-        """
-        
-        return play_wav(self.box_id,soundfname)
-        
-        
-    def feed(self, feedsecs=2.0, hopper_lag=0.3):
-        """Performs a feed for this box.
-
-        arguments:
-        feedsecs -- duration of feed in seconds (default: %default)
-        """
-        if self.read(self.dio['IR_hopper']):
-            raise HopperAlreadyUpError(self.box_id) # hopper already up
-        tic = datetime.datetime.now()
-        self.write(self.dio['hopper'], True)
-        feed_timedelta = datetime.datetime.now() - tic
-        while feed_timedelta < datetime.timedelta(seconds=feedsecs):
-            if self.read(self.dio['LED_center']):
-                raise ResponseDuringFeedError(self.box_id)
-            if feed_timedelta > datetime.timedelta(seconds=hopper_lag) and not self.read(self.dio['IR_hopper']):
-                raise HopperDidntRaiseError(self.box_id) # hopper not up during feed
-            feed_timedelta = datetime.datetime.now() - tic
-        
-        self.write(self.dio['hopper'], False)
-        wait(hopper_lag) # let the hopper drop
-        toc = datetime.datetime.now()
-        if self.read(self.dio['IR_hopper']):
-            raise HopperDidntDropError(self.box_id) # hopper still up after feed
-
-        return (tic, toc)
-    
-    def timeout(self, timeoutsecs=10):
-        """Turns off the light in the box temporarily
-
-        :param timeoutsecs: Duration of timeout in seconds
-        :type  timeoutsecs: float
-
-        :return: epoch of timeout
-        :rtype: (datetime, datetime)
-        """
-        
-        tic = datetime.datetime.now()
-        self.write(self.dio['light'], False)
-        wait(timeoutsecs)
-        toc = datetime.datetime.now()
-        self.write(self.dio['light'], True)
-    
-        return (tic, toc)
-
-    def lights_on(self,on=True):
-        self.write(self.dio['light'],on)
-
-    def lights_off(self,off=True):
-        on = not off
-        self.write(self.dio['light'],on) 
-
-    def LED(self, port_ids=(1,2,3), dur=2.0):
-        for p in port_ids:
-            self.write(p,True)
-        wait(dur)
-        for p in port_ids:
-            self.write(p,False)
-        return True
-
-    def flash(self,port_ids=(1,2,3),dur=2.0,isi=0.1):
-        """ flash a set of LEDs """
-        if type(port_ids) is int:
-            port_ids = (port_ids,)
-        prior = [self.write(p) for p in port_ids]
-        tic = datetime.datetime.now()
-        while (datetime.datetime.now()-tic) < datetime.timedelta(seconds=dur):
-            for p in port_ids:
-                self.toggle(p)
-            wait(isi)
-        for i, p in enumerate(port_ids): 
-            self.write(p,prior[i])
-        toc = datetime.datetime.now()
-        return (tic, toc)
-
-    def wait_for_peck(self,port_id=2):
-        """ runs a loop, querying for pecks. returns peck time or "GoodNite" exception """
-        date_fmt = '%Y-%m-%d %H:%M.%f'
-        device = self.m.dev_name[self.m.box_io[self.box_id][0]]
-        sub_dev = self.m.box_io[self.box_id][1]
-        chan = self.m.box_io[self.box_id][2] + port_id - 1
-        timestamp = subprocess.check_output(['wait4peck', device, '-s', sub_dev, '-c', chan])
-
-        return datetime.datetime.strptime(timestamp.strip(),date_fmt)
-    
-
-class CueBox(OperantBox):
-    def __init__(self,box_id):
-        OperantBox.__init__(self,box_id)
-        self.dio['cue_green'] = 6
-        self.dio['cue_blue'] = 7
-        self.dio['cue_red'] = 8
-
-class PerchChoiceBox(Box):
-    def __init__(self,box_id):
-        Box.__init__(self,box_id)
->>>>>>> 3f896f36
+        Box.__init__(self,box_id)